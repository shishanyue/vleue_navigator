use std::{
    marker::PhantomData,
    sync::{Arc, RwLock},
    time::Duration,
};

#[cfg(feature = "tracing")]
use tracing::instrument;

use bevy::{
    asset::uuid::{self, Uuid},
    diagnostic::{Diagnostic, DiagnosticPath, Diagnostics, RegisterDiagnostic},
<<<<<<< HEAD
    ecs::entity::{EntityHashMap, EntityHashSet},
=======
    ecs::entity::EntityHashMap,
    platform::time::Instant,
>>>>>>> 818b272a
    prelude::*,
    tasks::AsyncComputeTaskPool,
    transform::TransformSystem,
};
use polyanya::{Layer, Mesh, Triangulation};

use crate::{NavMesh, obstacles::ObstacleSource};

/// A Marker component for an obstacle that can be cached.
///
/// Caching obstacles can help to optimize the [`NavMesh`] generation process.
/// A partial [`NavMesh`] will be built with them, then updated with the dynamic obstacles.
#[derive(Component, Clone, Copy, Debug, Default)]
pub struct CachableObstacle;

/// A NavMesh that will be updated automatically.
#[derive(Component, Debug, Deref)]
#[require(NavMeshStatus, NavMeshUpdateMode, Transform, GlobalTransform)]
pub struct ManagedNavMesh(Handle<NavMesh>);

impl ManagedNavMesh {
    /// Create a new [`ManagedNavMesh`] with the provided id.
    pub fn from_id(id: u128) -> Self {
        Self(Self::get_from_id(id))
    }

    /// Get the [`NavMesh`] handle from an id
    #[inline(always)]
    pub const fn get_from_id(id: u128) -> Handle<NavMesh> {
        Handle::Weak(AssetId::Uuid {
            uuid: Uuid::from_u128(id),
        })
    }

    /// Create a new [`ManagedNavMesh`].
    ///
    /// This can be used when there is a single NavMesh in the scene.
    /// Otherwise use [`Self::from_id`] with unique IDs for each NavMesh.
    pub fn single() -> Self {
        Self(Self::get_single())
    }

    /// Get the [`NavMesh`] handle used when having a single navmesh
    #[inline(always)]
    pub const fn get_single() -> Handle<NavMesh> {
        Handle::Weak(AssetId::Uuid {
            uuid: uuid::uuid!("91C38D03-ED0F-4997-B7BC-1CDD185317D4"),
        })
    }
}

impl From<ManagedNavMesh> for AssetId<NavMesh> {
    fn from(navmesh: ManagedNavMesh) -> Self {
        navmesh.id()
    }
}

impl From<&ManagedNavMesh> for AssetId<NavMesh> {
    fn from(navmesh: &ManagedNavMesh) -> Self {
        navmesh.id()
    }
}

/// Settings for nav mesh generation.
#[derive(Component, Clone, Debug)]
#[require(ManagedNavMesh = ManagedNavMesh::single())]
pub struct NavMeshSettings {
    /// The minimum area that a point of an obstacle must impact. Otherwise, the obstacle will be simplified by removing this point.
    ///
    /// This value depends on the scale of your obstacles and agents. The default value is `0.0`.
    /// Having a non-zero value can help to remove small artifacts from the generated [`NavMesh`], and speed up generation and pathfinding.
    pub simplify: f32,
    /// The number of iterations to merge polygons during the [`NavMesh`] generation.
    ///
    /// It's rarely useful to set this value to a number greater than `3`. The default value is `0`.
    pub merge_steps: usize,
    /// The default search delta used for pathfinding within the [`NavMesh`].
    ///
    /// This controls the radius of the circle used to search for a point in a [`NavMesh`].
    /// This value depends on the scale of your obstacles and agents. The default value is `0.01`.
    /// Increasing this value can help if you often get pathfinding errors when agents are too close to a border. Those errors happens because of rounding errors.
    pub default_search_delta: f32,
    /// The default number of search steps used for pathfinding within the [`NavMesh`].
    ///
    /// This controls the number of time of the circle used to search for a point in a [`NavMesh`] is expanded by the [`Self::default_search_delta`]. The default value is `4`.
    /// Increasing this value can help if you often get pathfinding errors when agents are too close to a border. Those errors happens because of rounding errors.
    pub default_search_steps: u32,
    /// The fixed edges and obstacles that define the structure of the [`NavMesh`].
    ///
    /// Creating this [`Triangulation`] can be done with the [`Triangulation::from_outer_edges`] method, and static obstacles added with [`Triangulation::add_obstacles`].
    pub fixed: Triangulation,
    /// The duration in seconds after which a [`NavMesh`] build is canceled if not completed.
    pub build_timeout: Option<f32>,
    /// A cache of the last build from obstacles marked as [`CachableObstacle`].
    pub cached: Option<Triangulation>,
    /// The upward shift applied to sample obstacles from the ground.
    ///
    /// This value should be greater than `0.0` in 3D environments, as colliders lying flat on a surface are not considered intersecting.
    /// The default value is `0.1`.
    pub upward_shift: f32,
    /// The specific layer to update in the [`NavMesh`]. If `None`, the first layer will be updated.
    ///
    /// Layers are used when the [`NavMesh`] has overlapping parts, or parts with different traversal costs.
    pub layer: Option<u8>,
    /// Segments used to stitch together multiple layers in the [`NavMesh`].
    pub stitches: Vec<((u8, u8), [Vec2; 2])>,
    /// The scale of the [`NavMesh`], defaulting to `Vec2::ONE`.
    ///
    /// This scale is used to adjust the size of the [`NavMesh`] when displaying it.
    ///
    /// If the `detailed-layers` feature is enabled, it is also used for pathfinding to modify the traversal cost of this layer.
    pub scale: Vec2,
    /// The radius of the agent used to inflate obstacles in the [`NavMesh`].
    pub agent_radius: f32,
    /// Determines if the agent radius should be applied to the outer edges of the [`NavMesh`].
    ///
    /// When using layers, applying the agent radius to outer edges can block stitching them together.
    pub agent_radius_on_outer_edge: bool,
    /// A set of obstacle entities that should be ignored when building the [`NavMesh`].
    pub ignore_obstacles: EntityHashSet,
}

impl Default for NavMeshSettings {
    fn default() -> Self {
        Self {
            simplify: 0.0,
            merge_steps: 0,
            default_search_delta: 0.01,
            default_search_steps: 4,
            fixed: Triangulation::from_outer_edges(&[]),
            build_timeout: None,
            cached: None,
            // Value is arbitrary, but shouldn't be 0.0. colliders lying flat on a surface are not considered as intersecting with 0.0
            upward_shift: 0.1,
            layer: None,
            stitches: vec![],
            scale: Vec2::ONE,
            agent_radius: 0.0,
            agent_radius_on_outer_edge: false,
            ignore_obstacles: EntityHashSet::default(),
        }
    }
}

/// Status of the navmesh generation
#[derive(Component, Debug, Copy, Clone, PartialEq, Eq, Default)]
pub enum NavMeshStatus {
    /// The [`NavMesh`] has not yet been built.
    Building,
    /// The [`NavMesh`] has been successfully built and is ready for use.
    Built,
    /// The last build failed. The [`NavMesh`] may still be available from a previous build, but it will be out of date.
    ///
    /// This can occur if the build takes longer than the [`NavMeshSettings::build_timeout`] defined in the settings.
    Failed,
    /// The last build command failed, and the resulting [`NavMesh`] is invalid and cannot be used for pathfinding.
    ///
    /// This can occur if the [`NavMesh`] has different layers that have not yet all been built.
    #[default]
    Invalid,
    /// The build task was canceled. This can occur if [`NavMeshSettings`] associated changed before the last build was completed.
    Cancelled,
}

/// Control when to update the navmesh
#[derive(Component, Debug, Copy, Clone)]
pub enum NavMeshUpdateMode {
    /// Update the [`NavMesh`] on every change.
    Direct,
    /// Update the [`NavMesh`] on every debounced change, at most every `f32` seconds.
    Debounced(f32),
    /// Update the [`NavMesh`] on demand. Set to `true` to trigger an update.
    OnDemand(bool),
}

impl Default for NavMeshUpdateMode {
    fn default() -> Self {
        Self::OnDemand(false)
    }
}

/// If this component is added to an entity with the [`NavMeshBundle`], updating the [`NavMesh`] will be blocking.
/// Otherwise, it will be done asynchronous and occur on the [`AsyncComputeTaskPool`].
///
/// This can cause the game to lag if updating the [`NavMesh`] takes longer than a frame. This is not recommended to use.
#[derive(Component, Debug, Copy, Clone)]
pub struct NavMeshUpdateModeBlocking;

#[cfg_attr(feature = "tracing", instrument(skip_all))]
fn build_navmesh<T: ObstacleSource>(
    obstacles: Vec<(GlobalTransform, T)>,
    cached_obstacles: Vec<(GlobalTransform, T)>,
    settings: NavMeshSettings,
    mesh_transform: Transform,
) -> (Option<Triangulation>, Layer) {
    let up = (mesh_transform.forward(), settings.upward_shift);
    let scale = settings.scale;
    let base = if settings.cached.is_none() {
        let mut base = settings.fixed;
        base.set_agent_radius(settings.agent_radius);
        base.set_agent_radius_simplification(settings.simplify);
        base.agent_radius_on_outer_edge(settings.agent_radius_on_outer_edge);
        let obstacle_polys = cached_obstacles
            .iter()
            .flat_map(|(transform, obstacle)| {
                obstacle
                    .get_polygons(transform, &mesh_transform, up)
                    .into_iter()
            })
            .filter(|p: &Vec<Vec2>| !p.is_empty())
            .map(|p| p.into_iter().map(|v| v / scale).collect::<Vec<_>>());
        base.add_obstacles(obstacle_polys);
        if settings.simplify != 0.0 {
            base.simplify(settings.simplify);
        }
        base.prebuild();
        base
    } else {
        settings.cached.unwrap()
    };
    let mut triangulation = base.clone();

    let obstacle_polys = obstacles
        .iter()
        .flat_map(|(transform, obstacle)| {
            obstacle
                .get_polygons(transform, &mesh_transform, up)
                .into_iter()
        })
        .filter(|p: &Vec<Vec2>| !p.is_empty())
        .map(|p| p.into_iter().map(|v| v / scale).collect::<Vec<_>>());
    triangulation.add_obstacles(obstacle_polys);

    if settings.simplify != 0.0 {
        triangulation.simplify(settings.simplify);
    }
    let mut layer = triangulation.as_layer();

    for _ in 0..settings.merge_steps {
        layer.merge_polygons();
    }
    #[cfg(feature = "detailed-layers")]
    {
        layer.scale = scale;
    }
    layer.remove_useless_vertices();
    (
        if cached_obstacles.is_empty() {
            None
        } else {
            Some(base)
        },
        layer,
    )
}

fn drop_dead_tasks(
    mut commands: Commands,
    mut navmeshes: Query<
        (Entity, &mut NavMeshStatus, Ref<NavMeshSettings>),
        With<NavmeshUpdateTask>,
    >,
    time: Res<Time>,
    mut task_ages: Local<EntityHashMap<f32>>,
) {
    for (entity, mut status, settings) in &mut navmeshes {
        if status.is_changed() {
            task_ages.insert(entity, time.elapsed_secs());
        } else if let Some(age) = task_ages.get(&entity).cloned() {
            if settings.is_changed() {
                *status = NavMeshStatus::Cancelled;
                commands.entity(entity).remove::<NavmeshUpdateTask>();
                task_ages.remove(&entity);
            }
            let Some(timeout) = settings.build_timeout else {
                continue;
            };
            if time.elapsed_secs() - age > timeout {
                *status = NavMeshStatus::Failed;
                commands.entity(entity).remove::<NavmeshUpdateTask>();
                task_ages.remove(&entity);
                warn!("NavMesh build timed out for {:?}", entity);
            }
        }
    }
}

/// Task holder for a navmesh update.
#[derive(Component, Clone)]
pub struct NavmeshUpdateTask(Arc<RwLock<Option<TaskResult>>>);

struct TaskResult {
    layer: Layer,
    duration: Duration,
    to_cache: Option<Triangulation>,
}

type NavMeshToUpdateQuery<'world, 'state, 'a, 'b, 'c, 'd, 'e, 'f> = Query<
    'world,
    'state,
    (
        Entity,
        &'a mut NavMeshSettings,
        Ref<'b, GlobalTransform>,
        &'c NavMeshUpdateMode,
        &'d mut NavMeshStatus,
        Option<&'e NavMeshUpdateModeBlocking>,
        Option<&'f NavmeshUpdateTask>,
    ),
>;

type ObstacleQueries<'world, 'state, 'a, 'b, 'c, Obstacle, Marker> = (
    Query<
        'world,
        'state,
        (Entity, Ref<'a, GlobalTransform>, Ref<'b, Obstacle>),
        (With<Marker>, Without<CachableObstacle>),
    >,
    Query<
        'world,
        'state,
        (
            Entity,
            &'a GlobalTransform,
            &'b Obstacle,
            Ref<'c, CachableObstacle>,
        ),
        With<Marker>,
    >,
);

fn trigger_navmesh_build<Marker: Component, Obstacle: ObstacleSource>(
    mut commands: Commands,
    (dynamic_obstacles, cachable_obstacles): ObstacleQueries<Obstacle, Marker>,
    removed_obstacles: RemovedComponents<Marker>,
    removed_cachable_obstacles: RemovedComponents<CachableObstacle>,
    mut navmeshes: NavMeshToUpdateQuery,
    time: Res<Time>,
    mut ready_to_update: Local<EntityHashMap<(f32, bool)>>,
) {
    let keys = ready_to_update.keys().cloned().collect::<Vec<_>>();
    let mut retrigger = vec![];
    for key in keys {
        let val = ready_to_update.get_mut(&key).unwrap();
        val.0 -= time.delta_secs();
        if val.0 < 0.0 {
            if val.1 {
                retrigger.push(key);
            }
            ready_to_update.remove(&key);
        }
    }
<<<<<<< HEAD
    if !removed_cachable_obstacles.is_empty()
        || cachable_obstacles.iter().any(|(_, _, _, c)| c.is_added())
    {
=======

    let cachable_obstacles_changed = !removed_cachable_obstacles.is_empty()
        || cachable_obstacles.iter().any(|(_, _, c)| c.is_added());
    if cachable_obstacles_changed {
>>>>>>> 818b272a
        for (_, mut settings, ..) in &mut navmeshes {
            debug!("cache cleared due to cachable obstacle change");
            settings.bypass_change_detection().cached = None;
        }
    }

    for (_, mut settings, ..) in &mut navmeshes {
        if settings.is_changed() {
            debug!("cache cleared due to settings change");
            settings.bypass_change_detection().cached = None;
        }
    }

    let has_removed_obstacles = !removed_obstacles.is_empty();
    let mut to_check = navmeshes
        .iter_mut()
        .filter_map(|(entity, settings, _, mode, ..)| {
            if settings.is_changed()
                || cachable_obstacles_changed
                || has_removed_obstacles
                || matches!(mode, NavMeshUpdateMode::OnDemand(true))
                || dynamic_obstacles
                    .iter()
                    .any(|(_, t, o)| t.is_changed() || o.is_changed())
            {
                Some(entity)
            } else {
                None
            }
        })
        .chain(retrigger)
        .collect::<Vec<_>>();
    to_check.sort_unstable();
    to_check.dedup();
    for entity in to_check.into_iter() {
        if let Ok((
            entity,
            settings,
            global_transform,
            update_mode,
            mut status,
            is_blocking,
            updating,
        )) = navmeshes.get_mut(entity)
        {
            if let Some(val) = ready_to_update.get_mut(&entity) {
                val.1 = true;
                continue;
            }
            match *update_mode {
                NavMeshUpdateMode::Debounced(seconds) => {
                    ready_to_update.insert(entity, (seconds, false));
                }
                NavMeshUpdateMode::OnDemand(false) => {
                    continue;
                }
                NavMeshUpdateMode::OnDemand(true) => {
                    commands
                        .entity(entity)
                        .insert(NavMeshUpdateMode::OnDemand(false));
                }
                _ => (),
            };
            if updating.is_some() {
                continue;
            }
            let cached_obstacles = if settings.cached.is_none() {
                cachable_obstacles
                    .iter()
                    .filter_map(|(e, t, o, _)| {
                        (!settings.ignore_obstacles.contains(&e)).then_some((*t, o.clone()))
                    })
                    .collect::<Vec<_>>()
            } else {
                vec![]
            };
            let obstacles_local = dynamic_obstacles
                .iter()
                .filter_map(|(e, t, o)| {
                    (!settings.ignore_obstacles.contains(&e)).then_some((*t, o.clone()))
                })
                .collect::<Vec<_>>();
            let settings_local = settings.clone();
            let transform_local = global_transform.compute_transform();

            *status = NavMeshStatus::Building;
            let updating = NavmeshUpdateTask(Arc::new(RwLock::new(None)));
            let writer = updating.0.clone();
            if is_blocking.is_some() {
                let start = Instant::now();
                let (to_cache, layer) = build_navmesh(
                    obstacles_local,
                    cached_obstacles,
                    settings_local,
                    transform_local,
                );
                *writer.write().unwrap() = Some(TaskResult {
                    layer,
                    duration: start.elapsed(),
                    to_cache,
                });
            } else {
                AsyncComputeTaskPool::get()
                    .spawn(async move {
                        let start = Instant::now();
                        let (to_cache, layer) = build_navmesh(
                            obstacles_local,
                            cached_obstacles,
                            settings_local,
                            transform_local,
                        );
                        *writer.write().unwrap() = Some(TaskResult {
                            layer,
                            duration: start.elapsed(),
                            to_cache,
                        });
                    })
                    .detach();
            }
            commands.entity(entity).insert(updating);
        }
    }
}

type NavMeshWaitingUpdateQuery<'world, 'state, 'a, 'b, 'c, 'd, 'e> = Query<
    'world,
    'state,
    (
        Entity,
        &'a ManagedNavMesh,
        &'b NavmeshUpdateTask,
        &'c GlobalTransform,
        &'d mut NavMeshStatus,
        &'e mut NavMeshSettings,
    ),
>;

fn update_navmesh_asset(
    mut commands: Commands,
    mut live_navmeshes: NavMeshWaitingUpdateQuery,
    mut navmeshes: ResMut<Assets<NavMesh>>,
    mut diagnostics: Diagnostics,
) {
    for (entity, handle, task, global_transform, mut status, mut settings) in &mut live_navmeshes {
        let mut task = task.0.write().unwrap();
        if let Some(TaskResult {
            layer,
            duration,
            to_cache,
        }) = task.take()
        {
            let mut failed_stitches = vec![];
            commands.entity(entity).remove::<NavmeshUpdateTask>();
            if to_cache.is_some() {
                debug!("cache updated");
                // This is internal and shouldn't trigger change detection
                settings.bypass_change_detection().cached = to_cache;
            }
            debug!(
                "navmesh {:?} ({:?}) built{}",
                handle,
                entity,
                if let Some(layer) = &settings.layer {
                    format!(" (layer {})", layer)
                } else {
                    "".to_string()
                }
            );
            let (previous_navmesh_transform, mut mesh, mut previously_failed) =
                if let Some(navmesh) = navmeshes.get(&handle.0) {
                    if let Some(mesh) = navmesh.building.as_ref() {
                        (
                            navmesh.transform(),
                            mesh.mesh.clone(),
                            mesh.failed_stitches.clone(),
                        )
                    } else {
                        (navmesh.transform(), (*navmesh.get()).clone(), vec![])
                    }
                } else {
                    (
                        Transform::IDENTITY,
                        Mesh {
                            layers: vec![],
                            search_delta: settings.default_search_delta,
                            search_steps: settings.default_search_steps,
                        },
                        vec![],
                    )
                };

            if let Some(layer_id) = &settings.layer {
                *status = NavMeshStatus::Built;

                if mesh.layers.len() < *layer_id as usize + 1 {
                    mesh.layers.resize(
                        mesh.layers.len().max(*layer_id as usize + 1),
                        Layer::default(),
                    );
                }
                mesh.remove_stitches_to_layer(*layer_id);
                mesh.layers[*layer_id as usize] = layer;
                // TODO: rotate this to get the value in the correct space
                mesh.layers[*layer_id as usize].offset = global_transform.translation().xz();

                let stitch_segments =
                    settings
                        .stitches
                        .iter()
                        .filter_map(|((from, to), segment)| {
                            let other = if from == layer_id {
                                to
                            } else if to == layer_id {
                                from
                            } else {
                                return None;
                            };
                            Some((other, [segment[0], segment[1]]))
                        });
                let layer_from = &mesh.layers[*layer_id as usize];
                let mut stitch_vertices = vec![];
                'stitching: for (target_layer, stitch_segment) in stitch_segments {
                    if mesh.layers.len() < *target_layer as usize + 1 {
                        *status = NavMeshStatus::Invalid;
                        continue 'stitching;
                    }
                    if mesh.layers[*target_layer as usize].vertices.is_empty() {
                        *status = NavMeshStatus::Invalid;
                        continue 'stitching;
                    }
                    let layer_to = &mesh.layers[*target_layer as usize];

                    let indices_from = layer_from.get_vertices_on_segment(
                        stitch_segment[0] - layer_from.offset,
                        stitch_segment[1] - layer_from.offset,
                    );
                    let indices_to = layer_to.get_vertices_on_segment(
                        stitch_segment[0] - layer_to.offset,
                        stitch_segment[1] - layer_to.offset,
                    );
                    if indices_from.len() != indices_to.len() {
                        debug!(
                            "navmesh {:?} ({:?}) layer {} update: error stitching to layer {:?} (different number of stitching points on each side)",
                            handle, entity, layer_id, target_layer
                        );
                        *status = NavMeshStatus::Failed;
                        failed_stitches.push((*layer_id, *target_layer));
                        continue 'stitching;
                    }

                    let stitch_indices = indices_from
                        .into_iter()
                        .zip(indices_to.into_iter())
                        .collect::<Vec<_>>();
                    for indices in &stitch_indices {
                        if (layer_from.vertices[indices.0].coords + layer_from.offset)
                            .distance_squared(layer_to.vertices[indices.1].coords + layer_to.offset)
                            > 0.001
                        {
                            debug!(
                                "navmesh {:?} ({:?}) layer {} update: error stitching to layer {:?} (stitching points don't match)",
                                handle, entity, layer_id, target_layer
                            );
                            *status = NavMeshStatus::Failed;
                            failed_stitches.push((*layer_id, *target_layer));
                            continue 'stitching;
                        }
                    }

                    previously_failed
                        .retain(|(from, to)| !(*from == *layer_id && *to == *target_layer));
                    previously_failed
                        .retain(|(from, to)| !(*to == *layer_id && *from == *target_layer));
                    stitch_vertices.push(((*layer_id, *target_layer), stitch_indices));
                }
                mesh.restitch_layer_at_vertices(*layer_id, stitch_vertices, false);

                if *status == NavMeshStatus::Built && previously_failed.is_empty() {
                    let mut navmesh = NavMesh::from_polyanya_mesh(mesh);
                    if *layer_id == 0 {
                        navmesh.set_transform(global_transform.compute_transform());
                    } else {
                        navmesh.set_transform(previous_navmesh_transform);
                    }
                    navmeshes.insert(&handle.0, navmesh);
                } else if let Some(navmesh) = navmeshes.get_mut(&handle.0) {
                    failed_stitches.extend(previously_failed);
                    failed_stitches.sort_unstable();
                    failed_stitches.dedup();
                    navmesh.building = Some(crate::BuildingMesh {
                        mesh,
                        failed_stitches,
                    });
                } else {
                    let navmesh = NavMesh::from_polyanya_mesh(mesh);
                    navmeshes.insert(&handle.0, navmesh);
                    *status = NavMeshStatus::Invalid;
                }
            } else {
                mesh.layers = vec![layer];
                let mut navmesh = NavMesh::from_polyanya_mesh(mesh);
                navmesh.set_transform(global_transform.compute_transform());
                navmeshes.insert(&handle.0, navmesh);
                *status = NavMeshStatus::Built;
            }
            diagnostics.add_measurement(&NAVMESH_BUILD_DURATION, || duration.as_secs_f64());
        }
    }
}

/// Plugin to enable automatic [`NavMesh`] updates.
///
/// - `Obstacle` is the component type that provides the position and shape of an obstacle.
/// - `Marker` is the component type that marks an entity as an obstacle. It defaults to `Obstacle`, so that it's not needed if all entities with `Obstacle` are obstacles.
///
/// # Example
///
/// When using [`Aabb`](bevy::render::primitives::Aabb) as the obstacle shape, the [`Obstacle`] component should be [`Aabb`](bevy::render::primitives::Aabb), and you should use a `Marker` component type of your own to differentiate between entities that are obstacles and those that aren't.
///
/// ```no_run
/// use bevy::{
///     prelude::*,
///     render::primitives::Aabb,
/// };
/// use vleue_navigator::prelude::*;
///
/// #[derive(Component)]
/// struct MyObstacle;
///
/// App::new().add_plugins((
///     DefaultPlugins,
///     VleueNavigatorPlugin,
///     NavmeshUpdaterPlugin::<Aabb, MyObstacle>::default(),
/// ))
/// .run();
/// ```

#[derive(Debug)]
pub struct NavmeshUpdaterPlugin<Obstacle: ObstacleSource, Marker: Component = Obstacle> {
    marker1: PhantomData<Marker>,
    marker2: PhantomData<Obstacle>,
}

impl<Marker: Component, Obstacle: ObstacleSource> Default
    for NavmeshUpdaterPlugin<Obstacle, Marker>
{
    fn default() -> Self {
        Self {
            marker1: Default::default(),
            marker2: Default::default(),
        }
    }
}

/// A diagnostic path for measuring the duration of the [`NavMesh`] build process.
pub const NAVMESH_BUILD_DURATION: DiagnosticPath =
    DiagnosticPath::const_new("navmesh_build_duration");

impl<Obstacle: ObstacleSource, Marker: Component> Plugin
    for NavmeshUpdaterPlugin<Obstacle, Marker>
{
    fn build(&self, app: &mut App) {
        app.add_systems(
            PostUpdate,
            trigger_navmesh_build::<Marker, Obstacle>.after(TransformSystem::TransformPropagate),
        )
        .add_systems(PreUpdate, (drop_dead_tasks, update_navmesh_asset).chain())
        .register_diagnostic(Diagnostic::new(NAVMESH_BUILD_DURATION));

        #[cfg(feature = "avian2d")]
        {
            app.add_observer(crate::obstacles::avian2d::on_sleeping_inserted)
                .add_observer(crate::obstacles::avian2d::on_sleeping_removed);
        }
        #[cfg(feature = "avian3d")]
        {
            app.add_observer(crate::obstacles::avian3d::on_sleeping_inserted)
                .add_observer(crate::obstacles::avian3d::on_sleeping_removed);
        }
    }
}<|MERGE_RESOLUTION|>--- conflicted
+++ resolved
@@ -10,12 +10,8 @@
 use bevy::{
     asset::uuid::{self, Uuid},
     diagnostic::{Diagnostic, DiagnosticPath, Diagnostics, RegisterDiagnostic},
-<<<<<<< HEAD
     ecs::entity::{EntityHashMap, EntityHashSet},
-=======
-    ecs::entity::EntityHashMap,
     platform::time::Instant,
->>>>>>> 818b272a
     prelude::*,
     tasks::AsyncComputeTaskPool,
     transform::TransformSystem,
@@ -368,16 +364,10 @@
             ready_to_update.remove(&key);
         }
     }
-<<<<<<< HEAD
-    if !removed_cachable_obstacles.is_empty()
-        || cachable_obstacles.iter().any(|(_, _, _, c)| c.is_added())
-    {
-=======
 
     let cachable_obstacles_changed = !removed_cachable_obstacles.is_empty()
-        || cachable_obstacles.iter().any(|(_, _, c)| c.is_added());
+        || cachable_obstacles.iter().any(|(_, _, _, c)| c.is_added());
     if cachable_obstacles_changed {
->>>>>>> 818b272a
         for (_, mut settings, ..) in &mut navmeshes {
             debug!("cache cleared due to cachable obstacle change");
             settings.bypass_change_detection().cached = None;
